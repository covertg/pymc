--- conflicted
+++ resolved
@@ -370,11 +370,7 @@
 
         if proposal_distribution != "Prior":
             # Avoid zeros when setting proposal variance
-<<<<<<< HEAD
-            if self.proposal_sd is None:
-=======
             if proposal_sd is None:
->>>>>>> 1eaa89cd
                 if all(self.stochastic.value != 0.):
                     self.proposal_sd = ones(shape(self.stochastic.value)) * abs(self.stochastic.value) * scale
                 else:
