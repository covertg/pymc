import numpy as np

import theano
import theano.tensor as tt
import theano.tensor.slinalg

import pymc3 as pm
from pymc3.gp.cov import Covariance
<<<<<<< HEAD
from pymc3.gp.util import conditioned_vars
=======
from pymc3.gp.mean import Constant
from pymc3.gp.util import conditioned_vars
from pymc3.distributions import draw_values
>>>>>>> 74d14d8f

__all__ = ['Latent', 'Marginal', 'TP', 'MarginalSparse']


cholesky = pm.distributions.dist_math.Cholesky(nofail=True, lower=True)
solve_lower = tt.slinalg.Solve(A_structure='lower_triangular')
solve_upper = tt.slinalg.Solve(A_structure='upper_triangular')

def stabilize(K):
    """ adds small diagonal to a covariance matrix """
    return K + 1e-6 * tt.identity_like(K)


<<<<<<< HEAD
class GPBase(object):
=======
class Base(object):
>>>>>>> 74d14d8f
    """
    Base class
    """
    def __init__(self, mean_func=None, cov_func=None):
        # check if not None, args are correct subclasses.
        # easy for users to get this wrong
        if mean_func is None:
            mean_func = pm.gp.mean.Zero()

        if cov_func is None:
            cov_func = pm.gp.cov.Constant(0.0)

        self.mean_func = mean_func
        self.cov_func = cov_func
<<<<<<< HEAD

    @property
    def cov_total(self):
        total = getattr(self, "_cov_total", None)
        if total is None:
            return self.cov_func
        else:
            return total

    @cov_total.setter
    def cov_total(self, new_cov_total):
        self._cov_total = new_cov_total

    @property
    def mean_total(self):
        total = getattr(self, "_mean_total", None)
        if total is None:
            return self.mean_func
        else:
            return total

    @mean_total.setter
    def mean_total(self, new_mean_total):
        self._mean_total = new_mean_total

    def __add__(self, other):
        same_attrs = set(self.__dict__.keys()) == set(other.__dict__.keys())
        if not isinstance(self, type(other)) and not same_attrs:
            raise ValueError("cant add different GP types")

        # set cov_func and mean_func of new GP
        cov_total = self.cov_func + other.cov_func
        mean_total = self.mean_func + other.mean_func

        # update self and other mean and cov totals
        self.cov_total, self.mean_total = (cov_total, mean_total)
        other.cov_total, other.mean_total = (cov_total, mean_total)
        new_gp = self.__class__(mean_total, cov_total)
        return new_gp

    def prior(self, name, X, *args, **kwargs):
        raise NotImplementedError

    def marginal_likelihood(self, name, X, *args, **kwargs):
        raise NotImplementedError

    def conditional(self, name, n_points, Xnew, *args, **kwargs):
        raise NotImplementedError


@conditioned_vars(["X", "f"])
class Latent(GPBase):
    """ Where the GP f isnt integrated out, and is sampled explicitly
    """
    def __init__(self, mean_func=None, cov_func=None):
        super(Latent, self).__init__(mean_func, cov_func)

    def _build_prior(self, name, n_points, X, reparameterize=True):
        mu = self.mean_func(X)
        chol = cholesky(stabilize(self.cov_func(X)))
        if reparameterize:
            v = pm.Normal(name + "_rotated_", mu=0.0, sd=1.0, shape=n_points)
            f = pm.Deterministic(name, mu + tt.dot(chol, v))
        else:
            f = pm.MvNormal(name, mu=mu, chol=chol, shape=n_points)
        self.X = X
        self.f = f
        return f

    def prior(self, name, n_points, X, reparameterize=True):
        f = self._build_prior(name, n_points, X, reparameterize)
        return f

    def _build_conditional(self, Xnew, X, f):
        Kxx = self.cov_total(X)
        Kxs = self.cov_func(X, Xnew)
        Kss = self.cov_func(Xnew)
        L = cholesky(stabilize(Kxx))
        A = solve_lower(L, Kxs)
        cov = Kss - tt.dot(tt.transpose(A), A)
        chol = cholesky(stabilize(cov))
        v = solve_lower(L, f - self.mean_total(X))
        mu = self.mean_func(Xnew) + tt.dot(tt.transpose(A), v)
        return mu, chol

    def conditional(self, name, n_points, Xnew, X=None, f=None):
        if X is None: X = self.X
        if f is None: f = self.f
        mu, chol = self._build_conditional(Xnew, X, f)
        return pm.MvNormal(name, mu=mu, chol=chol, shape=n_points)

=======

    def __add__(self, other):
        same_attrs = set(self.__dict__.keys()) == set(other.__dict__.keys())
        if not isinstance(self, type(other)) and not same_attrs:
            raise ValueError("cant add different GP types")
        mean_total = self.mean_func + other.mean_func
        cov_total = self.cov_func + other.cov_func
        return self.__class__(mean_total, cov_total)

    def prior(self, name, X, *args, **kwargs):
        raise NotImplementedError

    def marginal_likelihood(self, name, X, *args, **kwargs):
        raise NotImplementedError

    def conditional(self, name, n_points, Xnew, *args, **kwargs):
        raise NotImplementedError

    def predict(self, Xnew, point=None, given=None, diag=False):
        raise NotImplementedError

@conditioned_vars(["X", "f"])
class Latent(Base):
    """ Where the GP f isnt integrated out, and is sampled explicitly
    """
    def __init__(self, mean_func=None, cov_func=None):
        super(Latent, self).__init__(mean_func, cov_func)

    def _build_prior(self, name, n_points, X, reparameterize=True):
        mu = self.mean_func(X)
        chol = cholesky(stabilize(self.cov_func(X)))
        if reparameterize:
            v = pm.Normal(name + "_rotated_", mu=0.0, sd=1.0, shape=n_points)
            f = pm.Deterministic(name, mu + tt.dot(chol, v))
        else:
            f = pm.MvNormal(name, mu=mu, chol=chol, shape=n_points)
        return f

    def prior(self, name, n_points, X, reparameterize=True):
        f = self._build_prior(name, n_points, X, reparameterize)
        self.X = X
        self.f = f
        return f

    def _get_cond_vals(self, other=None):
        if other is None:
            return self.X, self.f, self.cov_func, self.mean_func,
        else:
            return other.X, other.f, other.cov_func, other.mean_func

    def _build_conditional(self, Xnew, X, f, cov_total, mean_total):
        Kxx = cov_total(X)
        Kxs = self.cov_func(X, Xnew)
        L = cholesky(stabilize(Kxx))
        A = solve_lower(L, Kxs)
        v = solve_lower(L, f - mean_total(X))
        mu = self.mean_func(Xnew) + tt.dot(tt.transpose(A), v)
        Kss = self.cov_func(Xnew)
        cov = Kss - tt.dot(tt.transpose(A), A)
        return mu, cov

    def conditional(self, name, n_points, Xnew, given=None):
        X, f, cov_total, mean_total = self._get_cond_vals(given)
        mu, cov = self._build_conditional(Xnew, X, f, cov_total, mean_total)
        chol = cholesky(stabilize(cov))
        return pm.MvNormal(name, mu=mu, chol=chol, shape=n_points)

>>>>>>> 74d14d8f

@conditioned_vars(["X", "f", "nu"])
class TP(Latent):
    """ StudentT process
    https://www.cs.cmu.edu/~andrewgw/tprocess.pdf
    """
    def __init__(self, mean_func=None, cov_func=None, nu=None):
        if nu is None:
            raise ValueError("T Process requires a degrees of freedom parameter, 'nu'")
        self.nu = nu
        super(TP, self).__init__(mean_func, cov_func)
<<<<<<< HEAD

    def __add__(self, other):
        raise ValueError("Student T processes aren't additive")

    def _build_prior(self, name, n_points, X, nu):
        mu = self.mean_func(X)
        chol = cholesky(stabilize(self.cov_func(X)))

        chi2 = pm.ChiSquared("chi2_", nu)
        v = pm.Normal(name + "_rotated_", mu=0.0, sd=1.0, shape=n_points)
        f = pm.Deterministic(name, (tt.sqrt(nu) / chi2) * (mu + tt.dot(chol, v)))

        self.X = X
        self.f = f
        self.nu = nu
        return f

    def prior(self, name, n_points, X, nu):
        f = self._build_prior(name, n_points, X, nu)
        return f

    def _build_conditional(self, Xnew, X, f, nu):
        Kxx = self.cov_total(X)
        Kxs = self.cov_func(X, Xnew)
        Kss = self.cov_func(Xnew)
        L = cholesky(stabilize(Kxx))
        A = solve_lower(L, Kxs)
        cov = Kss - tt.dot(tt.transpose(A), A)

        v = solve_lower(L, f - self.mean_total(X))
        mu = self.mean_func(Xnew) + tt.dot(tt.transpose(A), v)

        beta = tt.dot(v, v)
        nu2 = nu + X.shape[0]

        covT = (nu + beta - 2)/(nu2 - 2) * cov
        chol = cholesky(stabilize(covT))
        return nu2, mu, chol

    def conditional(self, name, n_points, Xnew, X=None, f=None, nu=None):
        if X is None: X = self.X
        if f is None: f = self.f
        if nu is None: nu = self.nu
        nu2, mu, chol = self._build_conditional(Xnew, X, f, nu)
=======

    def __add__(self, other):
        raise ValueError("Student T processes aren't additive")

    def _build_prior(self, name, n_points, X, reparameterize=True):
        mu = self.mean_func(X)
        chol = cholesky(stabilize(self.cov_func(X)))
        if reparameterize:
            chi2 = pm.ChiSquared("chi2_", self.nu)
            v = pm.Normal(name + "_rotated_", mu=0.0, sd=1.0, shape=n_points)
            f = pm.Deterministic(name, (tt.sqrt(self.nu) / chi2) * (mu + tt.dot(chol, v)))
        else:
            f = pm.MvStudentT(name, nu=self.nu, mu=mu, chol=chol, shape=n_points)
        return f

    def prior(self, name, n_points, X, reparameterize=True):
        f = self._build_prior(name, n_points, X, reparameterize)
        self.X = X
        self.f = f
        return f

    def _build_conditional(self, Xnew, X, f):
        Kxx = self.cov_func(X)
        Kxs = self.cov_func(X, Xnew)
        Kss = self.cov_func(Xnew)
        L = cholesky(stabilize(Kxx))
        A = solve_lower(L, Kxs)
        cov = Kss - tt.dot(tt.transpose(A), A)
        v = solve_lower(L, f - self.mean_func(X))
        mu = self.mean_func(Xnew) + tt.dot(tt.transpose(A), v)
        beta = tt.dot(v, v)
        nu2 = self.nu + X.shape[0]
        covT = (self.nu + beta - 2)/(nu2 - 2) * cov
        return nu2, mu, covT

    def conditional(self, name, n_points, Xnew):
        X = self.X
        f = self.f
        nu2, mu, covT = self._build_conditional(Xnew, X, f)
        chol = cholesky(stabilize(covT))
>>>>>>> 74d14d8f
        return pm.MvStudentT(name, nu=nu2, mu=mu, chol=chol, shape=n_points)


@conditioned_vars(["X", "y", "noise"])
<<<<<<< HEAD
class Marginal(GPBase):

    def __init__(self, mean_func=None, cov_func=None):
        super(Marginal, self).__init__(mean_func, cov_func)

    def _build_marginal_likelihood(self, X, noise):
        mu = self.mean_func(X)
        Kxx = self.cov_total(X)
        Knx = noise(X)
        cov = Kxx + Knx
        chol = cholesky(stabilize(cov))
        return mu, chol

    def marginal_likelihood(self, name, X, y, noise, n_points=None, is_observed=True):
        if not isinstance(noise, Covariance):
            noise = pm.gp.cov.WhiteNoise(noise)
        mu, chol = self._build_marginal_likelihood(X, noise)
        self.X = X
        self.y = y
        self.noise = noise
        if is_observed:
            return pm.MvNormal.dist(mu=mu, chol=chol).logp(y)
        else:
            if n_points is None:
                raise ValueError("When `y` is not observed, `n_points` arg is required")
            return pm.MvNormal(name, mu=mu, chol=chol, size=n_points)

    def _build_conditional(self, Xnew, X, y, noise, pred_noise):
        Kxx = self.cov_total(X)
        Kxs = self.cov_func(X, Xnew)
        Kss = self.cov_func(Xnew)
        Knx = noise(X)
        rxx = y - self.mean_total(X)
        L = cholesky(stabilize(Kxx) + Knx)
        A = solve_lower(L, Kxs)
        v = solve_lower(L, rxx)
        mu = self.mean_func(Xnew) + tt.dot(tt.transpose(A), v)
        if pred_noise:
            cov = noise(Xnew) + Kss - tt.dot(tt.transpose(A), A)
        else:
            cov = stabilize(Kss) - tt.dot(tt.transpose(A), A)
        chol = cholesky(cov)
        return mu, chol

    def conditional(self, name, n_points, Xnew, X=None, y=None,
                    noise=None, pred_noise=False):
        if X is None: X = self.X
        if y is None: y = self.y
        if noise is None:
            noise = self.noise
        else:
            if not isinstance(noise, Covariance):
                noise = pm.gp.cov.WhiteNoise(noise)
        mu, chol = self._build_conditional(Xnew, X, y, noise, pred_noise)
        return pm.MvNormal(name, mu=mu, chol=chol, shape=n_points)


@conditioned_vars(["X", "Xu", "y", "sigma"])
class MarginalSparse(GPBase):
    _available_approx = ["FITC", "VFE", "DTC"]
    """ FITC and VFE sparse approximations
    """
    def __init__(self, mean_func=None, cov_func=None, approx="FITC"):
        self.approx = approx
        super(MarginalSparse, self).__init__(mean_func, cov_func)

    def __add__(self, other):
        # new_gp will default to FITC approx
        new_gp = super(MarginalSparse, self).__add__(other)
        # make sure new gp has correct approx
        if not self.approx == other.approx:
            raise ValueError("Cant add GPs with different approximations")
        new_gp.approx = self.approx
        return new_gp

    def _build_marginal_likelihood_logp(self, X, Xu, y, sigma):
        sigma2 = tt.square(sigma)
        Kuu = self.cov_func(Xu)
        Kuf = self.cov_func(Xu, X)
        Luu = cholesky(stabilize(Kuu))
        A = solve_lower(Luu, Kuf)
        Qffd = tt.sum(A * A, 0)
        if self.approx not in self._available_approx:
            raise NotImplementedError(self.approx)
        elif self.approx == "FITC":
            Kffd = self.cov_func(X, diag=True)
            Lamd = tt.clip(Kffd - Qffd, 0.0, np.inf) + sigma2
            trace = 0.0
        elif self.approx == "VFE":
            Lamd = tt.ones_like(Qffd) * sigma2
            trace = ((1.0 / (2.0 * sigma2)) *
                     (tt.sum(self.cov_func(X, diag=True)) -
                      tt.sum(tt.sum(A * A, 0))))
        else: # DTC
            Lamd = tt.ones_like(Qffd) * sigma2
            trace = 0.0
        A_l = A / Lamd
        L_B = cholesky(tt.eye(Xu.shape[0]) + tt.dot(A_l, tt.transpose(A)))
        r = y - self.mean_func(X)
        r_l = r / Lamd
        c = solve_lower(L_B, tt.dot(A, r_l))
        constant = 0.5 * X.shape[0] * tt.log(2.0 * np.pi)
        logdet = 0.5 * tt.sum(tt.log(Lamd)) + tt.sum(tt.log(tt.diag(L_B)))
        quadratic = 0.5 * (tt.dot(r, r_l) - tt.dot(c, c))
        return -1.0 * (constant + logdet + quadratic + trace)

    def marginal_likelihood(self, name, n_points, X, Xu, y, sigma, is_observed=True):
        self.X = X
        self.Xu = Xu
        self.y = y
        self.sigma = sigma
        logp = lambda y: self._build_marginal_likelihood_logp(X, Xu, y, sigma)
        if is_observed:  # same thing ith n_points here?? check
            return pm.DensityDist(name, logp, observed=y)
        else:
            return pm.DensityDist(name, logp, size=n_points) # need size? if not, dont need size arg

    def _build_conditional(self, Xnew, Xu, X, y, sigma, pred_noise):
        sigma2 = tt.square(sigma)
        Kuu = self.cov_func(Xu)
        Kuf = self.cov_func(Xu, X)
        Luu = cholesky(stabilize(Kuu))
        A = solve_lower(Luu, Kuf)
        Qffd = tt.sum(A * A, 0)
        if self.approx not in self._available_approx:
            raise NotImplementedError(self.approx)
        elif self.approx == "FITC":
            Kffd = self.cov_func(X, diag=True)
            Lamd = tt.clip(Kffd - Qffd, 0.0, np.inf) + sigma2
        else: # VFE or DTC
            Lamd = tt.ones_like(Qffd) * sigma2
        A_l = A / Lamd
        L_B = cholesky(tt.eye(Xu.shape[0]) + tt.dot(A_l, tt.transpose(A)))
        r = y - self.mean_func(X)
        r_l = r / Lamd
        c = solve_lower(L_B, tt.dot(A, r_l))
        Kus = self.cov_func(Xu, Xnew)
        As = solve_lower(Luu, Kus)
        mean = (self.mean_func(Xnew) +
                tt.dot(tt.transpose(As), solve_upper(tt.transpose(L_B), c)))
        C = solve_lower(L_B, As)
        if pred_noise:
            cov = (self.cov_func(Xnew) - tt.dot(tt.transpose(As), As) +
                   tt.dot(tt.transpose(C), C) + sigma2*tt.eye(Xnew.shape[0]))
        else:
            cov = (self.cov_func(Xnew) - tt.dot(tt.transpose(As), As) +
                   tt.dot(tt.transpose(C), C))
        return mean, stabilize(cov)

    def conditional(self, name, n_points, Xnew, Xu=None, X=None, y=None,
                    sigma=None, pred_noise=False):
        if Xu is None: Xu = self.Xu
        if X is None: X = self.X
        if y is None: y = self.y
        if sigma is None: sigma = self.sigma
        mu, chol = self._build_conditional(Xnew, Xu, X, y, sigma, pred_noise)
        return pm.MvNormal(name, mu=mu, chol=chol, shape=n_points)


=======
class Marginal(Base):

    def __init__(self, mean_func=None, cov_func=None):
        super(Marginal, self).__init__(mean_func, cov_func)

    def _build_marginal_likelihood(self, X, noise):
        mu = self.mean_func(X)
        Kxx = self.cov_func(X)
        Knx = noise(X)
        cov = Kxx + Knx
        chol = cholesky(stabilize(cov))
        return mu, chol

    def marginal_likelihood(self, name, X, y, noise, n_points=None, is_observed=True):
        if not isinstance(noise, Covariance):
            noise = pm.gp.cov.WhiteNoise(noise)
        mu, chol = self._build_marginal_likelihood(X, noise)
        self.X = X
        self.y = y
        self.noise = noise
        if is_observed:
            return pm.MvNormal(name, mu=mu, chol=chol, observed=y)
        else:
            if n_points is None:
                raise ValueError("When `y` is not observed, `n_points` arg is required")
            return pm.MvNormal(name, mu=mu, chol=chol, size=n_points)

    def _build_conditional(self, Xnew, X, y, noise, cov_total, mean_total,
                           pred_noise, diag=False):
        Kxx = cov_total(X)
        Kxs = self.cov_func(X, Xnew)
        Knx = noise(X)
        rxx = y - mean_total(X)
        L = cholesky(stabilize(Kxx) + Knx)
        A = solve_lower(L, Kxs)
        v = solve_lower(L, rxx)
        mu = self.mean_func(Xnew) + tt.dot(tt.transpose(A), v)
        if diag:
            Kss = self.cov_func(Xnew, diag=True)
            var = Kss - tt.sum(tt.square(A), 0)
            if pred_noise:
                var += noise(Xnew, diag=True)
            return mu, var
        else:
            Kss = self.cov_func(Xnew)
            cov = Kss - tt.dot(tt.transpose(A), A)
            if pred_noise:
                cov += noise(Xnew)
            return mu, stabilize(cov)

    def _get_cond_vals(self, other=None):
        if other is None:
            return self.X, self.y, self.noise, self.cov_func, self.mean_func,
        else:
            return other.X, other.y, other.noise, other.cov_func, other.mean_func

    def conditional(self, name, n_points, Xnew, given=None, pred_noise=False):
        # try to get n_points from X, (via cast to int?), error if cant and n_points is none
        X, y, noise, cov_total, mean_total = self._get_cond_vals(given)
        mu, cov = self._build_conditional(Xnew, X, y, noise, cov_total, mean_total,
                                          pred_noise, diag=False)
        chol = cholesky(cov)
        return pm.MvNormal(name, mu=mu, chol=chol, shape=n_points)

    def predict(self, Xnew, point=None, given=None, pred_noise=False, diag=False):
        X, y, noise, cov_total, mean_total = self._get_cond_vals(given)
        mu, cov = self._build_conditional(Xnew, X, y, noise, cov_total, mean_total,
                                          pred_noise, diag)
        mu, cov = draw_values([mu, cov], point=point)
        return mu, cov


@conditioned_vars(["X", "Xu", "y", "sigma"])
class MarginalSparse(Base):
    _available_approx = ["FITC", "VFE", "DTC"]
    """ FITC and VFE sparse approximations
    """
    def __init__(self, mean_func=None, cov_func=None, approx="FITC"):
        self.approx = approx
        super(MarginalSparse, self).__init__(mean_func, cov_func)

    def __add__(self, other):
        # new_gp will default to FITC approx
        new_gp = super(MarginalSparse, self).__add__(other)
        # make sure new gp has correct approx
        if not self.approx == other.approx:
            raise ValueError("Cant add GPs with different approximations")
        new_gp.approx = self.approx
        return new_gp

    def _build_marginal_likelihood_logp(self, X, Xu, y, sigma):
        sigma2 = tt.square(sigma)
        Kuu = self.cov_func(Xu)
        Kuf = self.cov_func(Xu, X)
        Luu = cholesky(stabilize(Kuu))
        A = solve_lower(Luu, Kuf)
        Qffd = tt.sum(A * A, 0)
        if self.approx not in self._available_approx:
            raise NotImplementedError(self.approx)
        elif self.approx == "FITC":
            Kffd = self.cov_func(X, diag=True)
            Lamd = tt.clip(Kffd - Qffd, 0.0, np.inf) + sigma2
            trace = 0.0
        elif self.approx == "VFE":
            Lamd = tt.ones_like(Qffd) * sigma2
            trace = ((1.0 / (2.0 * sigma2)) *
                     (tt.sum(self.cov_func(X, diag=True)) -
                      tt.sum(tt.sum(A * A, 0))))
        else: # DTC
            Lamd = tt.ones_like(Qffd) * sigma2
            trace = 0.0
        A_l = A / Lamd
        L_B = cholesky(tt.eye(Xu.shape[0]) + tt.dot(A_l, tt.transpose(A)))
        r = y - self.mean_func(X)
        r_l = r / Lamd
        c = solve_lower(L_B, tt.dot(A, r_l))
        constant = 0.5 * X.shape[0] * tt.log(2.0 * np.pi)
        logdet = 0.5 * tt.sum(tt.log(Lamd)) + tt.sum(tt.log(tt.diag(L_B)))
        quadratic = 0.5 * (tt.dot(r, r_l) - tt.dot(c, c))
        return -1.0 * (constant + logdet + quadratic + trace)

    def marginal_likelihood(self, name, X, Xu, y, sigma, n_points=None, is_observed=True):
        self.X = X
        self.Xu = Xu
        self.y = y
        self.sigma = sigma
        logp = lambda y: self._build_marginal_likelihood_logp(X, Xu, y, sigma)
        if is_observed:  # same thing ith n_points here?? check
            return pm.DensityDist(name, logp, observed=y)
        else:
            if n_points is None:
                raise ValueError("When `y` is not observed, `n_points` arg is required")
            return pm.DensityDist(name, logp, size=n_points) #  not, dont need size arg

    def _build_conditional(self, Xnew, Xu, X, y, sigma, cov_total, mean_total,
                           pred_noise, diag=False):
        sigma2 = tt.square(sigma)
        Kuu = cov_total(Xu)
        Kuf = cov_total(Xu, X)
        Luu = cholesky(stabilize(Kuu))
        A = solve_lower(Luu, Kuf)
        Qffd = tt.sum(A * A, 0)
        if self.approx not in self._available_approx:
            raise NotImplementedError(self.approx)
        elif self.approx == "FITC":
            Kffd = cov_total(X, diag=True)
            Lamd = tt.clip(Kffd - Qffd, 0.0, np.inf) + sigma2
        else: # VFE or DTC
            Lamd = tt.ones_like(Qffd) * sigma2
        A_l = A / Lamd
        L_B = cholesky(tt.eye(Xu.shape[0]) + tt.dot(A_l, tt.transpose(A)))
        r = y - mean_total(X)
        r_l = r / Lamd
        c = solve_lower(L_B, tt.dot(A, r_l))
        Kus = self.cov_func(Xu, Xnew)
        As = solve_lower(Luu, Kus)
        mu = self.mean_func(Xnew) + tt.dot(tt.transpose(As), solve_upper(tt.transpose(L_B), c))
        C = solve_lower(L_B, As)
        if diag:
            Kss = self.cov_func(Xnew, diag=True)
            var = Kss - tt.sum(tt.sqaure(As), 0) + tt.sum(tt.square(C), 0)
            if pred_noise:
                var += sigma2
            return mu, var
        else:
            cov = (self.cov_func(Xnew) - tt.dot(tt.transpose(As), As) +
                   tt.dot(tt.transpose(C), C))
            if pred_noise:
                cov += sigma2 * tt.identity_like(cov)
            return mu, stabilize(cov)

    def _get_cond_vals(self, other=None):
        if other is None:
            return self.X, self.Xu, self.y, self.sigma, self.cov_func, self.mean_func,
        else:
            return other.X, self.Xu, other.y, other.sigma, other.cov_func, other.mean_func

    def conditional(self, name, n_points, Xnew, given=None, pred_noise=False):
        # try to get n_points from X, (via cast to int?), error if cant and n_points is none
        X, Xu, y, sigma, cov_total, mean_total = self._get_cond_vals(given)
        mu, cov = self._build_conditional(Xnew, Xu, X, y, sigma, cov_total, mean_total,
                                          pred_noise, diag=False)
        chol = cholesky(cov)
        return pm.MvNormal(name, mu=mu, chol=chol, shape=n_points)

    def predict(self, Xnew, point=None, given=None, pred_noise=False, diag=False):
        X, Xu, y, sigma, cov_total, mean_total = self._get_cond_vals(given)
        mu, cov = self._build_conditional(Xnew, Xu, X, y, sigma, cov_total, mean_total,
                                          pred_noise, diag)
        mu, cov = draw_values([mu, cov], point=point)
        return mu, cov
>>>>>>> 74d14d8f

<|MERGE_RESOLUTION|>--- conflicted
+++ resolved
@@ -6,13 +6,9 @@
 
 import pymc3 as pm
 from pymc3.gp.cov import Covariance
-<<<<<<< HEAD
-from pymc3.gp.util import conditioned_vars
-=======
 from pymc3.gp.mean import Constant
 from pymc3.gp.util import conditioned_vars
 from pymc3.distributions import draw_values
->>>>>>> 74d14d8f
 
 __all__ = ['Latent', 'Marginal', 'TP', 'MarginalSparse']
 
@@ -26,11 +22,7 @@
     return K + 1e-6 * tt.identity_like(K)
 
 
-<<<<<<< HEAD
-class GPBase(object):
-=======
 class Base(object):
->>>>>>> 74d14d8f
     """
     Base class
     """
@@ -45,99 +37,6 @@
 
         self.mean_func = mean_func
         self.cov_func = cov_func
-<<<<<<< HEAD
-
-    @property
-    def cov_total(self):
-        total = getattr(self, "_cov_total", None)
-        if total is None:
-            return self.cov_func
-        else:
-            return total
-
-    @cov_total.setter
-    def cov_total(self, new_cov_total):
-        self._cov_total = new_cov_total
-
-    @property
-    def mean_total(self):
-        total = getattr(self, "_mean_total", None)
-        if total is None:
-            return self.mean_func
-        else:
-            return total
-
-    @mean_total.setter
-    def mean_total(self, new_mean_total):
-        self._mean_total = new_mean_total
-
-    def __add__(self, other):
-        same_attrs = set(self.__dict__.keys()) == set(other.__dict__.keys())
-        if not isinstance(self, type(other)) and not same_attrs:
-            raise ValueError("cant add different GP types")
-
-        # set cov_func and mean_func of new GP
-        cov_total = self.cov_func + other.cov_func
-        mean_total = self.mean_func + other.mean_func
-
-        # update self and other mean and cov totals
-        self.cov_total, self.mean_total = (cov_total, mean_total)
-        other.cov_total, other.mean_total = (cov_total, mean_total)
-        new_gp = self.__class__(mean_total, cov_total)
-        return new_gp
-
-    def prior(self, name, X, *args, **kwargs):
-        raise NotImplementedError
-
-    def marginal_likelihood(self, name, X, *args, **kwargs):
-        raise NotImplementedError
-
-    def conditional(self, name, n_points, Xnew, *args, **kwargs):
-        raise NotImplementedError
-
-
-@conditioned_vars(["X", "f"])
-class Latent(GPBase):
-    """ Where the GP f isnt integrated out, and is sampled explicitly
-    """
-    def __init__(self, mean_func=None, cov_func=None):
-        super(Latent, self).__init__(mean_func, cov_func)
-
-    def _build_prior(self, name, n_points, X, reparameterize=True):
-        mu = self.mean_func(X)
-        chol = cholesky(stabilize(self.cov_func(X)))
-        if reparameterize:
-            v = pm.Normal(name + "_rotated_", mu=0.0, sd=1.0, shape=n_points)
-            f = pm.Deterministic(name, mu + tt.dot(chol, v))
-        else:
-            f = pm.MvNormal(name, mu=mu, chol=chol, shape=n_points)
-        self.X = X
-        self.f = f
-        return f
-
-    def prior(self, name, n_points, X, reparameterize=True):
-        f = self._build_prior(name, n_points, X, reparameterize)
-        return f
-
-    def _build_conditional(self, Xnew, X, f):
-        Kxx = self.cov_total(X)
-        Kxs = self.cov_func(X, Xnew)
-        Kss = self.cov_func(Xnew)
-        L = cholesky(stabilize(Kxx))
-        A = solve_lower(L, Kxs)
-        cov = Kss - tt.dot(tt.transpose(A), A)
-        chol = cholesky(stabilize(cov))
-        v = solve_lower(L, f - self.mean_total(X))
-        mu = self.mean_func(Xnew) + tt.dot(tt.transpose(A), v)
-        return mu, chol
-
-    def conditional(self, name, n_points, Xnew, X=None, f=None):
-        if X is None: X = self.X
-        if f is None: f = self.f
-        mu, chol = self._build_conditional(Xnew, X, f)
-        return pm.MvNormal(name, mu=mu, chol=chol, shape=n_points)
-
-=======
 
     def __add__(self, other):
         same_attrs = set(self.__dict__.keys()) == set(other.__dict__.keys())
@@ -205,7 +104,6 @@
         chol = cholesky(stabilize(cov))
         return pm.MvNormal(name, mu=mu, chol=chol, shape=n_points)
 
->>>>>>> 74d14d8f
 
 @conditioned_vars(["X", "f", "nu"])
 class TP(Latent):
@@ -217,52 +115,6 @@
             raise ValueError("T Process requires a degrees of freedom parameter, 'nu'")
         self.nu = nu
         super(TP, self).__init__(mean_func, cov_func)
-<<<<<<< HEAD
-
-    def __add__(self, other):
-        raise ValueError("Student T processes aren't additive")
-
-    def _build_prior(self, name, n_points, X, nu):
-        mu = self.mean_func(X)
-        chol = cholesky(stabilize(self.cov_func(X)))
-
-        chi2 = pm.ChiSquared("chi2_", nu)
-        v = pm.Normal(name + "_rotated_", mu=0.0, sd=1.0, shape=n_points)
-        f = pm.Deterministic(name, (tt.sqrt(nu) / chi2) * (mu + tt.dot(chol, v)))
-
-        self.X = X
-        self.f = f
-        self.nu = nu
-        return f
-
-    def prior(self, name, n_points, X, nu):
-        f = self._build_prior(name, n_points, X, nu)
-        return f
-
-    def _build_conditional(self, Xnew, X, f, nu):
-        Kxx = self.cov_total(X)
-        Kxs = self.cov_func(X, Xnew)
-        Kss = self.cov_func(Xnew)
-        L = cholesky(stabilize(Kxx))
-        A = solve_lower(L, Kxs)
-        cov = Kss - tt.dot(tt.transpose(A), A)
-
-        v = solve_lower(L, f - self.mean_total(X))
-        mu = self.mean_func(Xnew) + tt.dot(tt.transpose(A), v)
-
-        beta = tt.dot(v, v)
-        nu2 = nu + X.shape[0]
-
-        covT = (nu + beta - 2)/(nu2 - 2) * cov
-        chol = cholesky(stabilize(covT))
-        return nu2, mu, chol
-
-    def conditional(self, name, n_points, Xnew, X=None, f=None, nu=None):
-        if X is None: X = self.X
-        if f is None: f = self.f
-        if nu is None: nu = self.nu
-        nu2, mu, chol = self._build_conditional(Xnew, X, f, nu)
-=======
 
     def __add__(self, other):
         raise ValueError("Student T processes aren't additive")
@@ -303,20 +155,18 @@
         f = self.f
         nu2, mu, covT = self._build_conditional(Xnew, X, f)
         chol = cholesky(stabilize(covT))
->>>>>>> 74d14d8f
         return pm.MvStudentT(name, nu=nu2, mu=mu, chol=chol, shape=n_points)
 
 
 @conditioned_vars(["X", "y", "noise"])
-<<<<<<< HEAD
-class Marginal(GPBase):
+class Marginal(Base):
 
     def __init__(self, mean_func=None, cov_func=None):
         super(Marginal, self).__init__(mean_func, cov_func)
 
     def _build_marginal_likelihood(self, X, noise):
         mu = self.mean_func(X)
-        Kxx = self.cov_total(X)
+        Kxx = self.cov_func(X)
         Knx = noise(X)
         cov = Kxx + Knx
         chol = cholesky(stabilize(cov))
@@ -336,38 +186,53 @@
                 raise ValueError("When `y` is not observed, `n_points` arg is required")
             return pm.MvNormal(name, mu=mu, chol=chol, size=n_points)
 
-    def _build_conditional(self, Xnew, X, y, noise, pred_noise):
-        Kxx = self.cov_total(X)
+    def _build_conditional(self, Xnew, X, y, noise, cov_total, mean_total,
+                           pred_noise, diag=False):
+        Kxx = cov_total(X)
         Kxs = self.cov_func(X, Xnew)
-        Kss = self.cov_func(Xnew)
         Knx = noise(X)
-        rxx = y - self.mean_total(X)
+        rxx = y - mean_total(X)
         L = cholesky(stabilize(Kxx) + Knx)
         A = solve_lower(L, Kxs)
         v = solve_lower(L, rxx)
         mu = self.mean_func(Xnew) + tt.dot(tt.transpose(A), v)
-        if pred_noise:
-            cov = noise(Xnew) + Kss - tt.dot(tt.transpose(A), A)
-        else:
-            cov = stabilize(Kss) - tt.dot(tt.transpose(A), A)
+        if diag:
+            Kss = self.cov_func(Xnew, diag=True)
+            var = Kss - tt.sum(tt.square(A), 0)
+            if pred_noise:
+                var += noise(Xnew, diag=True)
+            return mu, var
+        else:
+            Kss = self.cov_func(Xnew)
+            cov = Kss - tt.dot(tt.transpose(A), A)
+            if pred_noise:
+                cov += noise(Xnew)
+            return mu, stabilize(cov)
+
+    def _get_cond_vals(self, other=None):
+        if other is None:
+            return self.X, self.y, self.noise, self.cov_func, self.mean_func,
+        else:
+            return other.X, other.y, other.noise, other.cov_func, other.mean_func
+
+    def conditional(self, name, n_points, Xnew, given=None, pred_noise=False):
+        # try to get n_points from X, (via cast to int?), error if cant and n_points is none
+        X, y, noise, cov_total, mean_total = self._get_cond_vals(given)
+        mu, cov = self._build_conditional(Xnew, X, y, noise, cov_total, mean_total,
+                                          pred_noise, diag=False)
         chol = cholesky(cov)
-        return mu, chol
-
-    def conditional(self, name, n_points, Xnew, X=None, y=None,
-                    noise=None, pred_noise=False):
-        if X is None: X = self.X
-        if y is None: y = self.y
-        if noise is None:
-            noise = self.noise
-        else:
-            if not isinstance(noise, Covariance):
-                noise = pm.gp.cov.WhiteNoise(noise)
-        mu, chol = self._build_conditional(Xnew, X, y, noise, pred_noise)
         return pm.MvNormal(name, mu=mu, chol=chol, shape=n_points)
 
+    def predict(self, Xnew, point=None, given=None, pred_noise=False, diag=False):
+        X, y, noise, cov_total, mean_total = self._get_cond_vals(given)
+        mu, cov = self._build_conditional(Xnew, X, y, noise, cov_total, mean_total,
+                                          pred_noise, diag)
+        mu, cov = draw_values([mu, cov], point=point)
+        return mu, cov
+
 
 @conditioned_vars(["X", "Xu", "y", "sigma"])
-class MarginalSparse(GPBase):
+class MarginalSparse(Base):
     _available_approx = ["FITC", "VFE", "DTC"]
     """ FITC and VFE sparse approximations
     """
@@ -415,181 +280,6 @@
         quadratic = 0.5 * (tt.dot(r, r_l) - tt.dot(c, c))
         return -1.0 * (constant + logdet + quadratic + trace)
 
-    def marginal_likelihood(self, name, n_points, X, Xu, y, sigma, is_observed=True):
-        self.X = X
-        self.Xu = Xu
-        self.y = y
-        self.sigma = sigma
-        logp = lambda y: self._build_marginal_likelihood_logp(X, Xu, y, sigma)
-        if is_observed:  # same thing ith n_points here?? check
-            return pm.DensityDist(name, logp, observed=y)
-        else:
-            return pm.DensityDist(name, logp, size=n_points) # need size? if not, dont need size arg
-
-    def _build_conditional(self, Xnew, Xu, X, y, sigma, pred_noise):
-        sigma2 = tt.square(sigma)
-        Kuu = self.cov_func(Xu)
-        Kuf = self.cov_func(Xu, X)
-        Luu = cholesky(stabilize(Kuu))
-        A = solve_lower(Luu, Kuf)
-        Qffd = tt.sum(A * A, 0)
-        if self.approx not in self._available_approx:
-            raise NotImplementedError(self.approx)
-        elif self.approx == "FITC":
-            Kffd = self.cov_func(X, diag=True)
-            Lamd = tt.clip(Kffd - Qffd, 0.0, np.inf) + sigma2
-        else: # VFE or DTC
-            Lamd = tt.ones_like(Qffd) * sigma2
-        A_l = A / Lamd
-        L_B = cholesky(tt.eye(Xu.shape[0]) + tt.dot(A_l, tt.transpose(A)))
-        r = y - self.mean_func(X)
-        r_l = r / Lamd
-        c = solve_lower(L_B, tt.dot(A, r_l))
-        Kus = self.cov_func(Xu, Xnew)
-        As = solve_lower(Luu, Kus)
-        mean = (self.mean_func(Xnew) +
-                tt.dot(tt.transpose(As), solve_upper(tt.transpose(L_B), c)))
-        C = solve_lower(L_B, As)
-        if pred_noise:
-            cov = (self.cov_func(Xnew) - tt.dot(tt.transpose(As), As) +
-                   tt.dot(tt.transpose(C), C) + sigma2*tt.eye(Xnew.shape[0]))
-        else:
-            cov = (self.cov_func(Xnew) - tt.dot(tt.transpose(As), As) +
-                   tt.dot(tt.transpose(C), C))
-        return mean, stabilize(cov)
-
-    def conditional(self, name, n_points, Xnew, Xu=None, X=None, y=None,
-                    sigma=None, pred_noise=False):
-        if Xu is None: Xu = self.Xu
-        if X is None: X = self.X
-        if y is None: y = self.y
-        if sigma is None: sigma = self.sigma
-        mu, chol = self._build_conditional(Xnew, Xu, X, y, sigma, pred_noise)
-        return pm.MvNormal(name, mu=mu, chol=chol, shape=n_points)
-
-
-=======
-class Marginal(Base):
-
-    def __init__(self, mean_func=None, cov_func=None):
-        super(Marginal, self).__init__(mean_func, cov_func)
-
-    def _build_marginal_likelihood(self, X, noise):
-        mu = self.mean_func(X)
-        Kxx = self.cov_func(X)
-        Knx = noise(X)
-        cov = Kxx + Knx
-        chol = cholesky(stabilize(cov))
-        return mu, chol
-
-    def marginal_likelihood(self, name, X, y, noise, n_points=None, is_observed=True):
-        if not isinstance(noise, Covariance):
-            noise = pm.gp.cov.WhiteNoise(noise)
-        mu, chol = self._build_marginal_likelihood(X, noise)
-        self.X = X
-        self.y = y
-        self.noise = noise
-        if is_observed:
-            return pm.MvNormal(name, mu=mu, chol=chol, observed=y)
-        else:
-            if n_points is None:
-                raise ValueError("When `y` is not observed, `n_points` arg is required")
-            return pm.MvNormal(name, mu=mu, chol=chol, size=n_points)
-
-    def _build_conditional(self, Xnew, X, y, noise, cov_total, mean_total,
-                           pred_noise, diag=False):
-        Kxx = cov_total(X)
-        Kxs = self.cov_func(X, Xnew)
-        Knx = noise(X)
-        rxx = y - mean_total(X)
-        L = cholesky(stabilize(Kxx) + Knx)
-        A = solve_lower(L, Kxs)
-        v = solve_lower(L, rxx)
-        mu = self.mean_func(Xnew) + tt.dot(tt.transpose(A), v)
-        if diag:
-            Kss = self.cov_func(Xnew, diag=True)
-            var = Kss - tt.sum(tt.square(A), 0)
-            if pred_noise:
-                var += noise(Xnew, diag=True)
-            return mu, var
-        else:
-            Kss = self.cov_func(Xnew)
-            cov = Kss - tt.dot(tt.transpose(A), A)
-            if pred_noise:
-                cov += noise(Xnew)
-            return mu, stabilize(cov)
-
-    def _get_cond_vals(self, other=None):
-        if other is None:
-            return self.X, self.y, self.noise, self.cov_func, self.mean_func,
-        else:
-            return other.X, other.y, other.noise, other.cov_func, other.mean_func
-
-    def conditional(self, name, n_points, Xnew, given=None, pred_noise=False):
-        # try to get n_points from X, (via cast to int?), error if cant and n_points is none
-        X, y, noise, cov_total, mean_total = self._get_cond_vals(given)
-        mu, cov = self._build_conditional(Xnew, X, y, noise, cov_total, mean_total,
-                                          pred_noise, diag=False)
-        chol = cholesky(cov)
-        return pm.MvNormal(name, mu=mu, chol=chol, shape=n_points)
-
-    def predict(self, Xnew, point=None, given=None, pred_noise=False, diag=False):
-        X, y, noise, cov_total, mean_total = self._get_cond_vals(given)
-        mu, cov = self._build_conditional(Xnew, X, y, noise, cov_total, mean_total,
-                                          pred_noise, diag)
-        mu, cov = draw_values([mu, cov], point=point)
-        return mu, cov
-
-
-@conditioned_vars(["X", "Xu", "y", "sigma"])
-class MarginalSparse(Base):
-    _available_approx = ["FITC", "VFE", "DTC"]
-    """ FITC and VFE sparse approximations
-    """
-    def __init__(self, mean_func=None, cov_func=None, approx="FITC"):
-        self.approx = approx
-        super(MarginalSparse, self).__init__(mean_func, cov_func)
-
-    def __add__(self, other):
-        # new_gp will default to FITC approx
-        new_gp = super(MarginalSparse, self).__add__(other)
-        # make sure new gp has correct approx
-        if not self.approx == other.approx:
-            raise ValueError("Cant add GPs with different approximations")
-        new_gp.approx = self.approx
-        return new_gp
-
-    def _build_marginal_likelihood_logp(self, X, Xu, y, sigma):
-        sigma2 = tt.square(sigma)
-        Kuu = self.cov_func(Xu)
-        Kuf = self.cov_func(Xu, X)
-        Luu = cholesky(stabilize(Kuu))
-        A = solve_lower(Luu, Kuf)
-        Qffd = tt.sum(A * A, 0)
-        if self.approx not in self._available_approx:
-            raise NotImplementedError(self.approx)
-        elif self.approx == "FITC":
-            Kffd = self.cov_func(X, diag=True)
-            Lamd = tt.clip(Kffd - Qffd, 0.0, np.inf) + sigma2
-            trace = 0.0
-        elif self.approx == "VFE":
-            Lamd = tt.ones_like(Qffd) * sigma2
-            trace = ((1.0 / (2.0 * sigma2)) *
-                     (tt.sum(self.cov_func(X, diag=True)) -
-                      tt.sum(tt.sum(A * A, 0))))
-        else: # DTC
-            Lamd = tt.ones_like(Qffd) * sigma2
-            trace = 0.0
-        A_l = A / Lamd
-        L_B = cholesky(tt.eye(Xu.shape[0]) + tt.dot(A_l, tt.transpose(A)))
-        r = y - self.mean_func(X)
-        r_l = r / Lamd
-        c = solve_lower(L_B, tt.dot(A, r_l))
-        constant = 0.5 * X.shape[0] * tt.log(2.0 * np.pi)
-        logdet = 0.5 * tt.sum(tt.log(Lamd)) + tt.sum(tt.log(tt.diag(L_B)))
-        quadratic = 0.5 * (tt.dot(r, r_l) - tt.dot(c, c))
-        return -1.0 * (constant + logdet + quadratic + trace)
-
     def marginal_likelihood(self, name, X, Xu, y, sigma, n_points=None, is_observed=True):
         self.X = X
         self.Xu = Xu
@@ -660,5 +350,4 @@
                                           pred_noise, diag)
         mu, cov = draw_values([mu, cov], point=point)
         return mu, cov
->>>>>>> 74d14d8f
-
+
